--- conflicted
+++ resolved
@@ -73,8 +73,7 @@
 	}
 	defer rc.Close()
 
-<<<<<<< HEAD
-	return content.WriteBlob(ctx, ingester, ref, rc, desc.Size, desc.Digest)
+	return content.Copy(cw, rc, desc.Size, desc.Digest)
 }
 
 func PushHandler(provider content.Provider, pusher Pusher) images.HandlerFunc {
@@ -94,7 +93,4 @@
 
 		return nil, pusher.Push(ctx, desc, r)
 	}
-=======
-	return content.Copy(cw, rc, desc.Size, desc.Digest)
->>>>>>> ae24077d
 }